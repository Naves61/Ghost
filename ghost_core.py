--- conflicted
+++ resolved
@@ -20,20 +20,16 @@
 import random
 from typing import List, Dict
 
-from transformers import (
+ffrom transformers import (
     AutoModelForCausalLM,
     AutoTokenizer,
     TextIteratorStreamer,
-<<<<<<< HEAD
     logging as hf_logging,
 )
+
 import threading
 
 hf_logging.set_verbosity_error()
-=======
-)
-import threading
->>>>>>> 867f0744
 
 # ---------------------------------------------------------------------------
 # Configuration
@@ -163,7 +159,6 @@
 # ---------------------------------------------------------------------------
 # LLM handling
 # ---------------------------------------------------------------------------
-
 def load_llm(model_name: str = DEFAULT_MODEL):
     """Load the model and tokenizer for generation."""
     tokenizer = AutoTokenizer.from_pretrained(model_name)
@@ -172,7 +167,6 @@
 
 
 def trim_reply(text: str) -> str:
-<<<<<<< HEAD
     """Trim the model output to just the ghost's reply."""
     text = text.strip()
     lowered = text.lower()
@@ -186,13 +180,6 @@
     indices = [i for i in indices if i != -1]
     if indices:
         text = text[: min(indices)]
-=======
-    """Return the first segment of text before any role markers or newline."""
-    markers = ["\n", "User:", "Ghost:", "user:", "ghost:"]
-    idxs = [text.find(m) for m in markers if m in text]
-    if idxs:
-        text = text[: min(i for i in idxs if i >= 0)]
->>>>>>> 867f0744
     return text.strip()
 
 
@@ -258,6 +245,7 @@
 
 
 def main() -> None:
+    generator = load_llm()
     model, tokenizer = load_llm()
     memory = load_memory()
     save_memory(memory)
@@ -268,37 +256,12 @@
             append_message("user", user_input)
             memory = load_memory()
             update_arousal(memory, user_input)
-<<<<<<< HEAD
-=======
             prompt = build_prompt(memory, user_input)
-            inputs = tokenizer(prompt, return_tensors="pt")
-            streamer = TextIteratorStreamer(
-                tokenizer, skip_prompt=True, skip_special_tokens=True
-            )
-            thread = threading.Thread(
-                target=model.generate,
-                kwargs=dict(
-                    input_ids=inputs["input_ids"],
-                    attention_mask=inputs.get("attention_mask"),
-                    max_new_tokens=200,
-                    do_sample=True,
-                    temperature=0.7,
-                    streamer=streamer,
-                ),
-            )
-            thread.start()
-            print("Ghost: ", end="", flush=True)
-            raw_output = ""
-            for token in streamer:
-                print(token, end="", flush=True)
-                raw_output += token
-            thread.join()
-            print("\n")
-            response = trim_reply(raw_output)
+            response = generator(prompt)[0]["generated_text"][len(prompt) :].strip()
+            print(f"Ghost: {response}\n")
             append_message("ghost", response)
             memory = load_memory()
             memory["last_output"] = response
->>>>>>> 867f0744
             save_memory(memory)
 
             total = 0
